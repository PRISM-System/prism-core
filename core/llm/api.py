from fastapi import APIRouter, Depends, HTTPException
from typing import List, Dict, Any

from .base import BaseLLMService
from .agent_registry import AgentRegistry
from .schemas import (
<<<<<<< HEAD
    GenerationRequest, 
    GenerationResponse, 
    Agent, 
    AgentResponse, 
    LLMGenerationRequest,
    AgentInvokeRequest
)
from ..tools import (
    ToolRegistry, 
    ToolRequest, 
    ToolResponse, 
    ToolInfo,
    BaseTool
)
from ..tools.schemas import AgentToolAssignment, ToolRegistrationRequest


def create_llm_router(agent_registry: AgentRegistry, llm_service: BaseLLMService, tool_registry: ToolRegistry = None) -> APIRouter:
=======
    GenerationRequest,
    GenerationResponse,
    Agent,
    AgentResponse,
    LLMGenerationRequest,
    RegisterToolRequest,
    ToolDefinition,
    ToolListResponse,
)
from .tools import Tool, ToolRegistry
from .tool_orchestrator import ToolOrchestrator
from .openai_compat_service import OpenAICompatService


def create_llm_router(agent_registry: AgentRegistry, llm_service: BaseLLMService, tool_registry: ToolRegistry, openai_service: OpenAICompatService | None = None) -> APIRouter:
>>>>>>> 9202ba94
    router = APIRouter()
    
    if tool_registry is None:
        tool_registry = ToolRegistry()

    def get_agent_registry():
        return agent_registry

    def get_llm_service():
        return llm_service
        
    def get_tool_registry():
        return tool_registry

    def get_tool_registry():
        return tool_registry

    def get_openai_service():
        return openai_service

    @router.post("/agents", response_model=Agent)
    async def register_agent(agent: Agent):
        try:
            agent_registry.register_agent(agent)
        except ValueError as e:
            raise HTTPException(status_code=400, detail=str(e))
        return agent

    @router.get("/agents", response_model=List[Agent])
    async def get_agents():
        return agent_registry.list_agents()

    @router.delete("/agents/{agent_name}")
    async def delete_agent(
        agent_name: str,
        registry: AgentRegistry = Depends(get_agent_registry)
    ):
        """Delete an agent by name."""
        if not registry.delete_agent(agent_name):
            raise HTTPException(status_code=404, detail="Agent not found")
        return {"message": f"Agent '{agent_name}' has been deleted successfully"}

<<<<<<< HEAD
    @router.post("/agents/{agent_name}/tools", response_model=dict)
    async def assign_tools_to_agent(
        agent_name: str,
        assignment: AgentToolAssignment,
        registry: AgentRegistry = Depends(get_agent_registry)
    ):
        """Assign tools to an agent."""
        try:
            success = registry.assign_tools_to_agent(agent_name, assignment.tool_names)
            if not success:
                raise HTTPException(status_code=404, detail="Agent not found")
            return {"message": f"Tools {assignment.tool_names} assigned to agent '{agent_name}'"}
        except ValueError as e:
            raise HTTPException(status_code=400, detail=str(e))

    @router.post("/agents/{agent_name}/invoke", response_model=AgentResponse)
    async def invoke_agent(
        agent_name: str, 
        request: AgentInvokeRequest,
=======
    # Tool management endpoints (per client)
    @router.post("/clients/{client_id}/tools", response_model=ToolDefinition)
    async def register_tool(
        client_id: str,
        request: RegisterToolRequest,
        registry: ToolRegistry = Depends(get_tool_registry),
    ):
        tool = Tool(
            name=request.name,
            description=request.description,
            input_schema=request.input_schema,
            endpoint=request.endpoint,  # type: ignore[arg-type]
        )
        try:
            registry.register_tool(client_id, tool)
        except ValueError as e:
            raise HTTPException(status_code=400, detail=str(e))
        return request

    @router.get("/clients/{client_id}/tools", response_model=ToolListResponse)
    async def list_tools(client_id: str, registry: ToolRegistry = Depends(get_tool_registry)):
        tools = registry.list_tools(client_id)
        # Convert internal Tool to API ToolDefinition
        tool_defs = [
            ToolDefinition(
                name=t.name,
                description=t.description,
                input_schema=t.input_schema,
                endpoint=t.endpoint,  # type: ignore[arg-type]
            )
            for t in tools
        ]
        return ToolListResponse(tools=tool_defs)

    @router.delete("/clients/{client_id}/tools/{tool_name}")
    async def delete_tool(client_id: str, tool_name: str, registry: ToolRegistry = Depends(get_tool_registry)):
        if not registry.delete_tool(client_id, tool_name):
            raise HTTPException(status_code=404, detail="Tool not found")
        return {"message": f"Tool '{tool_name}' deleted for client '{client_id}'"}

    def _to_openai_tools(client_id: str, tools_reg: ToolRegistry) -> List[Dict[str, Any]]:
        tools = tools_reg.list_tools(client_id)
        return [
            {
                "name": t.name,
                "description": t.description,
                "parameters": t.input_schema,
            }
            for t in tools
        ]

    def _run_tool_loop(
        *,
        base_prompt: str,
        client_id: str,
        max_tokens: int,
        temperature: float,
        stop: list | None,
        tools_reg: ToolRegistry,
        oa_service: OpenAICompatService,
    ) -> str:
        # Build initial messages
        messages: List[Dict[str, Any]] = [
            {"role": "system", "content": "You are a helpful assistant."},
            {"role": "user", "content": base_prompt},
        ]
        tools_def = _to_openai_tools(client_id, tools_reg)

        # Loop
        for _ in range(16):
            text = oa_service.chat_complete_with_tools(
                messages=messages,
                tools=tools_def,
                temperature=temperature,
                max_tokens=max_tokens,
            )
            if text != "__TOOL_CALLS__":
                return text

            # Last assistant message includes tool_calls
            last_msg = messages[-1]
            tool_calls = last_msg.get("tool_calls", [])
            for tc in tool_calls:
                name = tc.get("function", {}).get("name")
                arguments = tc.get("function", {}).get("arguments")
                # Execute
                result = tools_reg.execute_tool(client_id, name, arguments)
                messages.append({
                    "role": "tool",
                    "tool_call_id": tc.get("id"),
                    "name": name,
                    "content": result,
                })

        # Fallback: return last assistant content if any
        return ""

    @router.post("/agents/{agent_name}/invoke", response_model=AgentResponse)
    async def invoke_agent(
        agent_name: str,
        request: GenerationRequest,
>>>>>>> 9202ba94
        registry: AgentRegistry = Depends(get_agent_registry),
        llm: BaseLLMService = Depends(get_llm_service),
        tools_reg: ToolRegistry = Depends(get_tool_registry),
        oa_service: OpenAICompatService | None = Depends(get_openai_service),
    ):
        """Invoke an agent with automatic tool usage."""
        agent = registry.get_agent(agent_name)
        if not agent:
            raise HTTPException(status_code=404, detail="Agent not found")
<<<<<<< HEAD
        
        tools_used = []
        tool_results = []
        
        # Check if we should use tools
        if request.use_tools and registry.should_use_tools(request.prompt):
            relevant_tools = registry.get_relevant_tools_for_query(agent_name, request.prompt)
            
            # Execute relevant tools
            for tool in relevant_tools:
                try:
                    # For database tool, try to intelligently determine parameters
                    if tool.name == "database_tool":
                        tool_params = _extract_database_params(request.prompt)
                    else:
                        tool_params = {}
                    
                    tool_request = ToolRequest(
                        tool_name=tool.name,
                        parameters=tool_params
                    )
                    
                    tool_response = await tool.execute(tool_request)
                    if tool_response.success:
                        tools_used.append(tool.name)
                        tool_results.append({
                            "tool_name": tool.name,
                            "result": tool_response.result,
                            "execution_time_ms": tool_response.execution_time_ms
                        })
                except Exception as e:
                    # Don't fail the entire request if a tool fails
                    print(f"Tool {tool.name} failed: {e}")
                    continue
        
        # Generate final response with tool results
        combined_prompt = agent.get_full_prompt(request.prompt, tool_results if tool_results else None)
=======

        combined_prompt = agent.get_full_prompt(request.prompt)
>>>>>>> 9202ba94

        if request.use_tools:
            if not request.client_id:
                raise HTTPException(status_code=400, detail="client_id is required when use_tools=True")
            if oa_service is None:
                # Fallback to naive orchestrator if OpenAI-compatible service not provided
                tools = tools_reg.list_tools(request.client_id)
                orchestrator = ToolOrchestrator(llm_service, tools_reg)
                text = orchestrator.generate_with_tools(
                    base_prompt=combined_prompt,
                    client_id=request.client_id,
                    tools=tools,
                    max_tool_calls=request.max_tool_calls,
                    max_tokens=request.max_tokens,
                    temperature=request.temperature,
                    stop=request.stop,
                )
                return AgentResponse(text=text)
            # Use vLLM OpenAI-compatible tool calling
            text = _run_tool_loop(
                base_prompt=combined_prompt,
                client_id=request.client_id,
                max_tokens=request.max_tokens,
                temperature=request.temperature,
                stop=request.stop,
                tools_reg=tools_reg,
                oa_service=oa_service,
            )
            return AgentResponse(text=text)

        llm_request = LLMGenerationRequest(
            prompt=combined_prompt,
            max_tokens=request.max_tokens,
            temperature=request.temperature,
            stop=request.stop,
        )
        generated_text = llm_service.generate(llm_request)
        return AgentResponse(
            text=generated_text, 
            tools_used=tools_used,
            tool_results=tool_results
        )

    # Tool Management APIs
    @router.get("/tools", response_model=List[ToolInfo])
    async def list_tools(
        tool_registry: ToolRegistry = Depends(get_tool_registry)
    ):
        """List all registered tools."""
        return tool_registry.list_tools()

    @router.post("/tools/register", response_model=dict)
    async def register_tool(
        request: ToolRegistrationRequest,
        tool_registry: ToolRegistry = Depends(get_tool_registry)
    ):
        """Register a new dynamic tool."""
        try:
            # Extract config from request if it's a custom tool with function code
            config = {}
            
            # If it's a custom tool, check for function_code in the request
            if request.tool_type == "custom":
                # For custom tools, we can accept function_code as part of the request
                # This will be passed to the tool's config
                pass  # Config will be handled separately
            
            tool = tool_registry.register_dynamic_tool(request, config)
            return {
                "message": f"Tool '{tool.name}' registered successfully",
                "tool_info": {
                    "name": tool.name,
                    "description": tool.description,
                    "tool_type": request.tool_type
                }
            }
        except ValueError as e:
            raise HTTPException(status_code=400, detail=str(e))

    @router.post("/tools/register-with-code", response_model=dict)
    async def register_tool_with_code(
        request: dict,
        tool_registry: ToolRegistry = Depends(get_tool_registry)
    ):
        """Register a new custom tool with function code."""
        try:
            # Validate required fields
            required_fields = ["name", "description", "parameters_schema", "tool_type"]
            for field in required_fields:
                if field not in request:
                    raise ValueError(f"Missing required field: {field}")
            
            # Create tool registration request
            tool_request = ToolRegistrationRequest(
                name=request["name"],
                description=request["description"],
                parameters_schema=request["parameters_schema"],
                tool_type=request["tool_type"]
            )
            
            # Extract config (including function_code for custom tools)
            config = {}
            if "function_code" in request:
                config["function_code"] = request["function_code"]
            if "config" in request:
                config.update(request["config"])
            
            tool = tool_registry.register_dynamic_tool(tool_request, config)
            return {
                "message": f"Tool '{tool.name}' registered successfully with custom code",
                "tool_info": {
                    "name": tool.name,
                    "description": tool.description,
                    "tool_type": request["tool_type"],
                    "has_custom_code": "function_code" in config
                }
            }
        except ValueError as e:
            raise HTTPException(status_code=400, detail=str(e))

    @router.get("/tools/{tool_name}", response_model=dict)
    async def get_tool_info(
        tool_name: str,
        tool_registry: ToolRegistry = Depends(get_tool_registry)
    ):
        """Get detailed information about a specific tool."""
        tool_info = tool_registry.get_tool_info(tool_name)
        if not tool_info:
            raise HTTPException(status_code=404, detail="Tool not found")
        return tool_info

    @router.delete("/tools/{tool_name}")
    async def delete_tool(
        tool_name: str,
        tool_registry: ToolRegistry = Depends(get_tool_registry)
    ):
        """Delete a tool by name."""
        if not tool_registry.delete_tool(tool_name):
            raise HTTPException(status_code=404, detail="Tool not found")
        return {"message": f"Tool '{tool_name}' has been deleted successfully"}

    @router.put("/tools/{tool_name}/config", response_model=dict)
    async def update_tool_config(
        tool_name: str,
        config: Dict[str, Any],
        tool_registry: ToolRegistry = Depends(get_tool_registry)
    ):
        """Update configuration for a dynamic tool."""
        success = tool_registry.update_tool_config(tool_name, config)
        if not success:
            raise HTTPException(status_code=404, detail="Tool not found or not a dynamic tool")
        return {"message": f"Configuration for tool '{tool_name}' updated successfully"}

    @router.post("/tools/execute", response_model=ToolResponse)
    async def execute_tool(
        request: ToolRequest,
        tool_registry: ToolRegistry = Depends(get_tool_registry)
    ):
        """Execute a tool directly."""
        tool = tool_registry.get_tool(request.tool_name)
        if not tool:
            raise HTTPException(status_code=404, detail=f"Tool '{request.tool_name}' not found")
        
        try:
            return await tool.execute(request)
        except Exception as e:
            raise HTTPException(status_code=500, detail=f"Tool execution failed: {str(e)}")

    @router.post("/generate", response_model=GenerationResponse)
    async def generate(
        request: GenerationRequest,
        llm: BaseLLMService = Depends(get_llm_service),
        tools_reg: ToolRegistry = Depends(get_tool_registry),
        oa_service: OpenAICompatService | None = Depends(get_openai_service),
    ):
<<<<<<< HEAD
        """Generate text based on a prompt."""
=======
        """
        Generate text based on a prompt.
        """
        if request.use_tools:
            if not request.client_id:
                raise HTTPException(status_code=400, detail="client_id is required when use_tools=True")
            if oa_service is None:
                tools = tools_reg.list_tools(request.client_id)
                orchestrator = ToolOrchestrator(llm_service, tools_reg)
                text = orchestrator.generate_with_tools(
                    base_prompt=request.prompt,
                    client_id=request.client_id,
                    tools=tools,
                    max_tool_calls=request.max_tool_calls,
                    max_tokens=request.max_tokens,
                    temperature=request.temperature,
                    stop=request.stop,
                )
                return GenerationResponse(text=text)
            text = _run_tool_loop(
                base_prompt=request.prompt,
                client_id=request.client_id,
                max_tokens=request.max_tokens,
                temperature=request.temperature,
                stop=request.stop,
                tools_reg=tools_reg,
                oa_service=oa_service,
            )
            return GenerationResponse(text=text)

>>>>>>> 9202ba94
        llm_request = LLMGenerationRequest(
            prompt=request.prompt,
            max_tokens=request.max_tokens,
            temperature=request.temperature,
            stop=request.stop,
        )
        generated_text = llm_service.generate(llm_request)
        return GenerationResponse(text=generated_text)
<<<<<<< HEAD
    
    return router


def _extract_database_params(query: str) -> dict:
    """
    Extract database parameters from user query.
    This is a simple implementation that can be enhanced with NLP.
    """
    query_lower = query.lower()
    params = {"action": "list_tables"}  # Default action
    
    # Detect query type
    if any(word in query_lower for word in ["select", "query", "sql"]):
        params["action"] = "query"
        # Try to extract SQL query - this is basic pattern matching
        if "select" in query_lower:
            # For now, just return list_tables as we need more sophisticated parsing
            params["action"] = "list_tables"
    elif any(word in query_lower for word in ["schema", "structure", "columns"]):
        params["action"] = "get_table_schema"
        # Try to extract table name
        for word in query_lower.split():
            if word.endswith("_table") or word.endswith("table"):
                params["table_name"] = word.replace("_table", "").replace("table", "")
                break
    elif any(word in query_lower for word in ["data", "rows", "records", "show"]):
        params["action"] = "get_table_data"
        # Try to extract table name
        for word in query_lower.split():
            if word.endswith("_table") or word.endswith("table"):
                params["table_name"] = word.replace("_table", "").replace("table", "")
                break
        params["limit"] = 10  # Default limit
    
    return params 
=======

    return router 
>>>>>>> 9202ba94
<|MERGE_RESOLUTION|>--- conflicted
+++ resolved
@@ -4,7 +4,6 @@
 from .base import BaseLLMService
 from .agent_registry import AgentRegistry
 from .schemas import (
-<<<<<<< HEAD
     GenerationRequest, 
     GenerationResponse, 
     Agent, 
@@ -23,23 +22,6 @@
 
 
 def create_llm_router(agent_registry: AgentRegistry, llm_service: BaseLLMService, tool_registry: ToolRegistry = None) -> APIRouter:
-=======
-    GenerationRequest,
-    GenerationResponse,
-    Agent,
-    AgentResponse,
-    LLMGenerationRequest,
-    RegisterToolRequest,
-    ToolDefinition,
-    ToolListResponse,
-)
-from .tools import Tool, ToolRegistry
-from .tool_orchestrator import ToolOrchestrator
-from .openai_compat_service import OpenAICompatService
-
-
-def create_llm_router(agent_registry: AgentRegistry, llm_service: BaseLLMService, tool_registry: ToolRegistry, openai_service: OpenAICompatService | None = None) -> APIRouter:
->>>>>>> 9202ba94
     router = APIRouter()
     
     if tool_registry is None:
@@ -82,7 +64,6 @@
             raise HTTPException(status_code=404, detail="Agent not found")
         return {"message": f"Agent '{agent_name}' has been deleted successfully"}
 
-<<<<<<< HEAD
     @router.post("/agents/{agent_name}/tools", response_model=dict)
     async def assign_tools_to_agent(
         agent_name: str,
@@ -102,109 +83,6 @@
     async def invoke_agent(
         agent_name: str, 
         request: AgentInvokeRequest,
-=======
-    # Tool management endpoints (per client)
-    @router.post("/clients/{client_id}/tools", response_model=ToolDefinition)
-    async def register_tool(
-        client_id: str,
-        request: RegisterToolRequest,
-        registry: ToolRegistry = Depends(get_tool_registry),
-    ):
-        tool = Tool(
-            name=request.name,
-            description=request.description,
-            input_schema=request.input_schema,
-            endpoint=request.endpoint,  # type: ignore[arg-type]
-        )
-        try:
-            registry.register_tool(client_id, tool)
-        except ValueError as e:
-            raise HTTPException(status_code=400, detail=str(e))
-        return request
-
-    @router.get("/clients/{client_id}/tools", response_model=ToolListResponse)
-    async def list_tools(client_id: str, registry: ToolRegistry = Depends(get_tool_registry)):
-        tools = registry.list_tools(client_id)
-        # Convert internal Tool to API ToolDefinition
-        tool_defs = [
-            ToolDefinition(
-                name=t.name,
-                description=t.description,
-                input_schema=t.input_schema,
-                endpoint=t.endpoint,  # type: ignore[arg-type]
-            )
-            for t in tools
-        ]
-        return ToolListResponse(tools=tool_defs)
-
-    @router.delete("/clients/{client_id}/tools/{tool_name}")
-    async def delete_tool(client_id: str, tool_name: str, registry: ToolRegistry = Depends(get_tool_registry)):
-        if not registry.delete_tool(client_id, tool_name):
-            raise HTTPException(status_code=404, detail="Tool not found")
-        return {"message": f"Tool '{tool_name}' deleted for client '{client_id}'"}
-
-    def _to_openai_tools(client_id: str, tools_reg: ToolRegistry) -> List[Dict[str, Any]]:
-        tools = tools_reg.list_tools(client_id)
-        return [
-            {
-                "name": t.name,
-                "description": t.description,
-                "parameters": t.input_schema,
-            }
-            for t in tools
-        ]
-
-    def _run_tool_loop(
-        *,
-        base_prompt: str,
-        client_id: str,
-        max_tokens: int,
-        temperature: float,
-        stop: list | None,
-        tools_reg: ToolRegistry,
-        oa_service: OpenAICompatService,
-    ) -> str:
-        # Build initial messages
-        messages: List[Dict[str, Any]] = [
-            {"role": "system", "content": "You are a helpful assistant."},
-            {"role": "user", "content": base_prompt},
-        ]
-        tools_def = _to_openai_tools(client_id, tools_reg)
-
-        # Loop
-        for _ in range(16):
-            text = oa_service.chat_complete_with_tools(
-                messages=messages,
-                tools=tools_def,
-                temperature=temperature,
-                max_tokens=max_tokens,
-            )
-            if text != "__TOOL_CALLS__":
-                return text
-
-            # Last assistant message includes tool_calls
-            last_msg = messages[-1]
-            tool_calls = last_msg.get("tool_calls", [])
-            for tc in tool_calls:
-                name = tc.get("function", {}).get("name")
-                arguments = tc.get("function", {}).get("arguments")
-                # Execute
-                result = tools_reg.execute_tool(client_id, name, arguments)
-                messages.append({
-                    "role": "tool",
-                    "tool_call_id": tc.get("id"),
-                    "name": name,
-                    "content": result,
-                })
-
-        # Fallback: return last assistant content if any
-        return ""
-
-    @router.post("/agents/{agent_name}/invoke", response_model=AgentResponse)
-    async def invoke_agent(
-        agent_name: str,
-        request: GenerationRequest,
->>>>>>> 9202ba94
         registry: AgentRegistry = Depends(get_agent_registry),
         llm: BaseLLMService = Depends(get_llm_service),
         tools_reg: ToolRegistry = Depends(get_tool_registry),
@@ -214,8 +92,7 @@
         agent = registry.get_agent(agent_name)
         if not agent:
             raise HTTPException(status_code=404, detail="Agent not found")
-<<<<<<< HEAD
-        
+            
         tools_used = []
         tool_results = []
         
@@ -252,10 +129,7 @@
         
         # Generate final response with tool results
         combined_prompt = agent.get_full_prompt(request.prompt, tool_results if tool_results else None)
-=======
-
-        combined_prompt = agent.get_full_prompt(request.prompt)
->>>>>>> 9202ba94
+
 
         if request.use_tools:
             if not request.client_id:
@@ -431,40 +305,7 @@
         tools_reg: ToolRegistry = Depends(get_tool_registry),
         oa_service: OpenAICompatService | None = Depends(get_openai_service),
     ):
-<<<<<<< HEAD
         """Generate text based on a prompt."""
-=======
-        """
-        Generate text based on a prompt.
-        """
-        if request.use_tools:
-            if not request.client_id:
-                raise HTTPException(status_code=400, detail="client_id is required when use_tools=True")
-            if oa_service is None:
-                tools = tools_reg.list_tools(request.client_id)
-                orchestrator = ToolOrchestrator(llm_service, tools_reg)
-                text = orchestrator.generate_with_tools(
-                    base_prompt=request.prompt,
-                    client_id=request.client_id,
-                    tools=tools,
-                    max_tool_calls=request.max_tool_calls,
-                    max_tokens=request.max_tokens,
-                    temperature=request.temperature,
-                    stop=request.stop,
-                )
-                return GenerationResponse(text=text)
-            text = _run_tool_loop(
-                base_prompt=request.prompt,
-                client_id=request.client_id,
-                max_tokens=request.max_tokens,
-                temperature=request.temperature,
-                stop=request.stop,
-                tools_reg=tools_reg,
-                oa_service=oa_service,
-            )
-            return GenerationResponse(text=text)
-
->>>>>>> 9202ba94
         llm_request = LLMGenerationRequest(
             prompt=request.prompt,
             max_tokens=request.max_tokens,
@@ -473,7 +314,6 @@
         )
         generated_text = llm_service.generate(llm_request)
         return GenerationResponse(text=generated_text)
-<<<<<<< HEAD
     
     return router
 
@@ -509,8 +349,4 @@
                 break
         params["limit"] = 10  # Default limit
     
-    return params 
-=======
-
-    return router 
->>>>>>> 9202ba94
+    return params 